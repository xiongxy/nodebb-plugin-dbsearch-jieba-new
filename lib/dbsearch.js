'use strict';


const winston = require('winston');
const async = require('async');
const _ = require('lodash');

const nconf = require.main.require('nconf');

const db = require.main.require('./src/database');
const topics = require.main.require('./src/topics');
const posts = require.main.require('./src/posts');
const utils = require.main.require('./src/utils');
const socketAdmin = require.main.require('./src/socket.io/admin');
const batch = require.main.require('./src/batch');
const plugins = require.main.require('./src/plugins');
const categories = require.main.require('./src/categories');
const pubsub = require.main.require('./src/pubsub');

const searchModule = require('./' + nconf.get('database'));

db.searchIndex = searchModule.searchIndex;
db.search = searchModule.search;
db.searchRemove = searchModule.searchRemove;

const languageLookup = {
	da: 'danish',
	nl: 'dutch',
	en: 'english',
	fi: 'finnish',
	fr: 'french',
	de: 'german',
	hu: 'hungarian',
	it: 'italian',
	nb: 'norwegian',
	pt: 'portuguese',
	ro: 'romanian',
	ru: 'russian',
	es: 'spanish',
	sv: 'swedish',
	tr: 'turkish',
};

const defaultPostLimit = 500;
const defaultTopicLimit = 500;

let pluginConfig = {
	postLimit: defaultPostLimit,
	topicLimit: defaultTopicLimit,
	excludeCategories: [],
};

var batchSize = 500;

const search = module.exports;

function convertLanguageName(name) {
	if (nconf.get('database') === 'postgres') {
		return languageLookup[name] || languageLookup.en;
	}
	return name;
}

search.init = async function (params) {
	params.router.get('/admin/plugins/dbsearch', params.middleware.applyCSRF, params.middleware.admin.buildHeader, renderAdmin);
	params.router.get('/api/admin/plugins/dbsearch', params.middleware.applyCSRF, renderAdmin);

	params.router.post('/api/admin/plugins/dbsearch/save', params.middleware.applyCSRF, save);

	pluginConfig = await getPluginData();
	await searchModule.createIndices(convertLanguageName(pluginConfig ? pluginConfig.indexLanguage || 'en' : 'en'));

	pubsub.on('nodebb-plugin-dbsearch:settings:save', function (data) {
		Object.assign(pluginConfig, data);
	});
};

search.actionPostSave = async function (data) {
	const isDeleted = await topics.getTopicField(data.post.tid, 'deleted');
	if (!isDeleted) {
		await postsSave([data.post]);
	}
};

search.actionPostRestore = function (data) {
	search.actionPostSave(data);
};

search.actionPostEdit = function (data) {
	search.actionPostSave(data);
};

search.actionPostDelete = function (data) {
	searchRemove('post', [data.post.pid]);
};

search.actionPostPurge = function (data) {
	searchRemove('post', [data.post.pid]);
};

search.actionPostMove = async function (data) {
	const topicData = await topics.getTopicFields(data.post.tid, ['cid', 'deleted']);
	reIndexPids([data.post.pid], topicData);
};

search.actionTopicSave = function (data) {
	topicsSave([data.topic]);
};

search.actionTopicRestore = function (data) {
	reIndexTids([data.topic.tid]);
};

search.actionTopicEdit = function (data) {
	search.actionTopicSave(data);
};

search.actionTopicDelete = async function (data) {
	if (!data || !data.topic) {
		return;
	}
	const tid = data.topic.tid;
	await Promise.all([
		searchRemove('topic', [tid]),
		searchRemove('post', [data.topic.mainPid]),
		batch.processSortedSet('tid:' + tid + ':posts', async function (pids) {
			await searchRemove('post', pids);
		}, {
			batch: batchSize,
		}),
	]);
};

search.actionTopicPurge = function (data) {
	search.actionTopicDelete(data);
};

search.actionTopicMove = function (data) {
	reIndexTids([data.tid]);
};

search.filterSearchQuery = async function (data) {
	if (!data || !data.index) {
		return [];
	}
	const limit = data.index === 'post' ? pluginConfig.postLimit : pluginConfig.topicLimit;
	const query = {};
	if (data.hasOwnProperty('cid')) {
		query.cid = data.cid;
	}
	if (data.hasOwnProperty('uid')) {
		query.uid = data.uid;
	}
	if (data.hasOwnProperty('content')) {
		query.content = data.content;
	}
	if (!Object.keys(query).length) {
		return [];
	}
	if (data.hasOwnProperty('matchWords')) {
		query.matchWords = data.matchWords;
	}
	query.searchData = data.searchData || {};
	return await db.search(data.index, query, limit);
};

search.filterSearchTopic = async function (hookData) {
	if (!hookData.term || !hookData.tid) {
		return [];
	}
	const cid = await topics.getTopicField(hookData.tid, 'cid');
	const pids = await search.filterSearchQuery({
		index: 'post',
		cid: [cid],
		content: hookData.term,
	});
	const postData = await posts.getPostsFields(pids, ['pid', 'tid']);
	return postData.filter(p => p && p.tid === parseInt(hookData.tid, 10))
		.map(p => p.pid);
};

search.reindex = async function () {
	await db.setObject('nodebb-plugin-dbsearch', {
		topicsIndexed: 0,
		postsIndexed: 0,
		working: 1,
	});
	await Promise.all([
		reIndexTopics(),
		reIndexPosts(),
	]);
	await db.setObject('nodebb-plugin-dbsearch', {
		working: 0,
	});
};

async function reIndexTopics() {
	await batch.processSortedSet('topics:tid', async function (tids) {
		const topicData = await topics.getTopicsFields(tids, ['tid', 'title', 'uid', 'cid', 'deleted']);
		await topicsSave(topicData);
	}, {
		batch: batchSize,
	});
}

async function topicsSave(topics) {
	topics = topics.filter(t => t && t.tid && parseInt(t.deleted, 10) !== 1 && !pluginConfig.excludeCategories.includes(String(t.cid)));

	let data = topics.map(function (topicData) {
		const indexData = {};
		if (topicData.title) {
			indexData.content = topicData.title;
		}
		if (topicData.cid) {
			indexData.cid = topicData.cid;
		}
		if (topicData.uid) {
			indexData.uid = topicData.uid;
		}
		if (!Object.keys(indexData).length) {
			return null;
		}
		return indexData;
	});

	const tids = topics.filter((t, index) => !!data[index]).map(t => t.tid);
	data = data.filter(Boolean);
	if (!data.length) {
		return;
	}

	const result = await plugins.fireHook('filter:search.indexTopics', { data: data, tids: tids, topics: topics });
	await db.searchIndex('topic', result.data, result.tids);
	await db.incrObjectFieldBy('nodebb-plugin-dbsearch', 'topicsIndexed', result.tids.length);
}

async function reIndexPosts() {
	await batch.processSortedSet('posts:pid', async function (pids) {
		let postData = await posts.getPostsFields(pids, ['pid', 'content', 'uid', 'tid', 'deleted']);
		postData = postData.filter(p => p && p.deleted !== 1);
		const tids = _.uniq(postData.map(p => p.tid));
		const topicData = await topics.getTopicsFields(tids, ['deleted', 'cid']);
		const tidToTopic = _.zipObject(tids, topicData);
		postData.forEach(function (post) {
			if (post && tidToTopic[post.tid]) {
				post.cid = tidToTopic[post.tid].cid;
			}
		});
		postData = postData.filter(post => tidToTopic[post.tid].deleted !== 1);
		await postsSave(postData);
	}, {
		batch: batchSize,
	});
}

async function postsSave(posts) {
	posts = posts.filter(p => p && p.pid && parseInt(p.deleted, 10) !== 1 && !pluginConfig.excludeCategories.includes(String(p.cid)));

	let data = posts.map(function (postData) {
		const indexData = {};
		if (postData.content) {
			indexData.content = postData.content;
		}
		if (postData.cid) {
			indexData.cid = postData.cid;
		}
		if (postData.uid) {
			indexData.uid = postData.uid;
		}
		if (!Object.keys(indexData).length) {
			return null;
		}
		return indexData;
	});

	const pids = posts.filter((p, index) => !!data[index]).map(p => p.pid);
	data = data.filter(Boolean);
	if (!data.length) {
		return;
	}

	const result = await plugins.fireHook('filter:search.indexPosts', { data: data, pids: pids, posts: posts });
	await db.searchIndex('post', result.data, result.pids);
	await db.incrObjectFieldBy('nodebb-plugin-dbsearch', 'postsIndexed', result.pids.length);
}

async function searchRemove(key, ids) {
	await db.searchRemove(key, ids);
	if (key === 'topic') {
		await db.incrObjectFieldBy('nodebb-plugin-dbsearch', 'topicsIndexed', -ids.length);
	} else if (key === 'post') {
		await db.incrObjectFieldBy('nodebb-plugin-dbsearch', 'postsIndexed', -ids.length);
	}
}

async function reIndexTids(tids) {
	if (!Array.isArray(tids) || !tids.length) {
		return;
	}

	let topicData = await topics.getTopicsFields(tids, ['tid', 'title', 'uid', 'cid', 'deleted', 'mainPid']);
	topicData = topicData.filter(t => t.tid && t.deleted !== 1);
	if (!topicData.length) {
		return;
	}
	await Promise.all([
		topicsSave(topicData),
		async.each(topicData, async function (topic) {
			await reIndexPids([topic.mainPid], topic);
			await batch.processSortedSet('tid:' + topic.tid + ':posts', async function (pids) {
				await reIndexPids(pids, topic);
			}, {
				batch: batchSize,
			});
		}),
	]);
}

async function reIndexPids(pids, topic) {
	if (!Array.isArray(pids) || !pids.length) {
		winston.warn('[nodebb-plugin-dbsearch] invalid-pid, skipping');
		return;
	}
	if (parseInt(topic.deleted, 10) === 1) {
		return;
	}
	const postData = await posts.getPostsFields(pids, ['pid', 'content', 'uid', 'tid', 'deleted']);
	postData.forEach(function (post) {
		if (post && topic) {
			post.cid = topic.cid;
		}
	});
	await postsSave(postData);
}

async function renderAdmin(req, res) {
	const results = await getGlobalAndPluginData(req.uid);
	results.plugin.progressData = getProgress(results);
	results.plugin.csrf = req.csrfToken();
	res.render('admin/plugins/dbsearch', results.plugin);
}

async function save(req, res) {
	if (utils.isNumber(req.body.postLimit) && utils.isNumber(req.body.topicLimit)) {
		var data = {
			postLimit: req.body.postLimit,
			topicLimit: req.body.topicLimit,
			excludeCategories: JSON.stringify(req.body.excludeCategories || []),
		};

		await db.setObject('nodebb-plugin-dbsearch', data);

		pluginConfig.postLimit = data.postLimit;
		pluginConfig.topicLimit = data.topicLimit;
		pluginConfig.excludeCategories = req.body.excludeCategories || [];
		pubsub.publish('nodebb-plugin-dbsearch:settings:save', pluginConfig);
		res.json('Settings saved!');
	}
}

socketAdmin.plugins.dbsearch = {};
<<<<<<< HEAD
socketAdmin.plugins.dbsearch.checkProgress = async function (socket, data, callback) {
	const results = await getGlobalAndPluginData(socket.uid);
	callback(null, getProgress(results));
=======
socketAdmin.plugins.dbsearch.checkProgress = async function () {
	const results = await getGlobalAndPluginData();
	return getProgress(results);
>>>>>>> df3a2b5c
};

async function getPluginData() {
	const data = await db.getObject('nodebb-plugin-dbsearch') || {};
	data.topicsIndexed = parseInt(data.topicsIndexed, 10) || 0;
	data.postsIndexed = parseInt(data.postsIndexed, 10) || 0;
	data.excludeCategories = data.excludeCategories || '[]';
	data.postLimit = data.postLimit || defaultPostLimit;
	data.topicLimit = data.topicLimit || defaultTopicLimit;
	data.indexLanguage = data.indexLanguage || 'en';
	data.working = data.working || 0;

	try {
		data.excludeCategories = JSON.parse(data.excludeCategories);
	} catch (err) {
		winston.error(err);
		data.excludeCategories = [];
	}
	return data;
}

async function getGlobalAndPluginData(uid) {
	const [global, plugin, allCategories] = await Promise.all([
		db.getObjectFields('global', ['topicCount', 'postCount']),
		getPluginData(),
		categories.buildForSelectAll(uid),
	]);

	const languageSupported = nconf.get('database') === 'mongo' || nconf.get('database') === 'postgres';
	const languages = Object.keys(languageLookup).map(function (code) {
		return { name: languageLookup[code], value: code, selected: false };
	});

	plugin.languageSupported = languageSupported;
	plugin.languages = languages;

	plugin.allCategories = allCategories;
	plugin.topicCount = parseInt(global.topicCount, 10);
	plugin.postCount = parseInt(global.postCount, 10);
	plugin.topicLimit = plugin.topicLimit || defaultTopicLimit;
	plugin.postLimit = plugin.postLimit || defaultPostLimit;
	plugin.topicsIndexed = plugin.topicsIndexed > plugin.topicCount ? plugin.topicCount : plugin.topicsIndexed;
	plugin.postsIndexed = plugin.postsIndexed > plugin.postCount ? plugin.postCount : plugin.postsIndexed;
	plugin.languageSupported = languageSupported;
	plugin.languages = languages;
	plugin.indexLanguage = plugin.indexLanguage || 'en';
	plugin.languages.forEach(function (language) {
		language.selected = language && language.value === plugin.indexLanguage;
	});

	plugin.allCategories.forEach(function (category) {
		category.selected = category && plugin.excludeCategories.includes(String(category.value));
	});

	return { global: global, plugin: plugin, allCategories: allCategories };
}

function getProgress(results) {
	const topicsPercent = results.global.topicCount ? (results.plugin.topicsIndexed / results.global.topicCount) * 100 : 0;
	const postsPercent = results.global.postCount ? (results.plugin.postsIndexed / results.global.postCount) * 100 : 0;
	return {
		topicsPercent: Math.max(0, Math.min(100, topicsPercent.toFixed(2))),
		postsPercent: Math.max(0, Math.min(100, postsPercent.toFixed(2))),
		topicsIndexed: topicsPercent >= 100 ? results.global.topicCount : Math.max(0, results.plugin.topicsIndexed),
		postsIndexed: postsPercent >= 100 ? results.global.postCount : Math.max(0, results.plugin.postsIndexed),
		working: results.plugin.working,
	};
}

socketAdmin.plugins.dbsearch.reindex = function (socket, data, callback) {
	try {
		search.reindex();
	} catch (err) {
		winston.error(err);
	}
	callback();
};

socketAdmin.plugins.dbsearch.clearIndex = function (socket, data, callback) {
	try {
		clearIndex();
	} catch (err) {
		winston.error(err);
	}
	callback();
};

async function clearIndex() {
	await db.setObject('nodebb-plugin-dbsearch', {
		working: 1,
	});

	await Promise.all([
		clearSet('topics:tid', 'topic'),
		clearSet('posts:pid', 'post'),
	]);

	await db.setObject('nodebb-plugin-dbsearch', {
		postsIndexed: 0,
		topicsIndexed: 0,
		working: 0,
	});
}

async function clearSet(set, key) {
	await batch.processSortedSet(set, async function (ids) {
		await searchRemove(key, ids);
	}, {
		batch: batchSize,
	});
}

socketAdmin.plugins.dbsearch.changeLanguage = async function (socket, language) {
	await searchModule.changeIndexLanguage(convertLanguageName(language));
	await db.setObject('nodebb-plugin-dbsearch', { indexLanguage: language });
};

const admin = {};
admin.menu = function (custom_header, callback) {
	custom_header.plugins.push({
		route: '/plugins/dbsearch',
		icon: 'fa-search',
		name: 'DB Search',
	});

	callback(null, custom_header);
};

search.admin = admin;<|MERGE_RESOLUTION|>--- conflicted
+++ resolved
@@ -359,15 +359,9 @@
 }
 
 socketAdmin.plugins.dbsearch = {};
-<<<<<<< HEAD
-socketAdmin.plugins.dbsearch.checkProgress = async function (socket, data, callback) {
+socketAdmin.plugins.dbsearch.checkProgress = async function (socket) {
 	const results = await getGlobalAndPluginData(socket.uid);
-	callback(null, getProgress(results));
-=======
-socketAdmin.plugins.dbsearch.checkProgress = async function () {
-	const results = await getGlobalAndPluginData();
 	return getProgress(results);
->>>>>>> df3a2b5c
 };
 
 async function getPluginData() {
