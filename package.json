{
<<<<<<< HEAD
  "name": "nodebb-plugin-dbsearch-jieba",
  "version": "1.0.2",
=======
  "name": "nodebb-plugin-dbsearch",
  "version": "4.0.7",
>>>>>>> ed6e05cb
  "description": "A Plugin that lets users search posts and topics",
  "main": "index.js",
  "repository": {
    "type": "git",
    "url": "https://github.com/joysboy/nodebb-plugin-dbsearch-jieba"
  },
  "scripts": {
    "test": "echo \"Error: no test specified\" && exit 1"
  },
  "keywords": [
    "nodebb",
    "plugin",
    "search"
  ],
  "author": "Marvin Zhao <zyxfsky@gmail.com>",
  "license": "BSD-2-Clause",
  "dependencies": {
    "async": "2.1.4",
    "lodash": "4.17.15",
    "redisearch": "0.0.11",
    "winston": "2.3.1",
    "nodejieba": "^2.3.2"
  },
  "devDependencies": {
    "eslint": "5.9.0",
    "eslint-config-airbnb-base": "13.1.0",
    "eslint-plugin-import": "2.14.0"
  },
  "nbbpm": {
    "compatibility": "^1.13.0"
  }
}<|MERGE_RESOLUTION|>--- conflicted
+++ resolved
@@ -1,16 +1,11 @@
 {
-<<<<<<< HEAD
   "name": "nodebb-plugin-dbsearch-jieba",
-  "version": "1.0.2",
-=======
-  "name": "nodebb-plugin-dbsearch",
-  "version": "4.0.7",
->>>>>>> ed6e05cb
+  "version": "1.0.3",
   "description": "A Plugin that lets users search posts and topics",
   "main": "index.js",
   "repository": {
     "type": "git",
-    "url": "https://github.com/joysboy/nodebb-plugin-dbsearch-jieba"
+    "url": "https://github.com/marvin-zhao/nodebb-plugin-dbsearch-jieba"
   },
   "scripts": {
     "test": "echo \"Error: no test specified\" && exit 1"
